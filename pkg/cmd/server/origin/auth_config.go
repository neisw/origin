--- conflicted
+++ resolved
@@ -28,12 +28,9 @@
 	// AssetPublicAddresses contains valid redirectURI prefixes to direct browsers to the web console
 	AssetPublicAddresses []string
 
-<<<<<<< HEAD
-=======
 	// KubeClient is kubeclient with enough permission for the auth API
 	KubeClient kclient.Interface
 
->>>>>>> 1b04cb23
 	// RESTOptionsGetter provides storage and RESTOption lookup
 	RESTOptionsGetter restoptions.Getter
 
@@ -52,10 +49,7 @@
 
 func BuildAuthConfig(masterConfig *MasterConfig) (*AuthConfig, error) {
 	options := masterConfig.Options
-<<<<<<< HEAD
-=======
 	kubeClient := masterConfig.KubeClient()
->>>>>>> 1b04cb23
 
 	groupVersion := unversioned.GroupVersion{Group: "", Version: options.EtcdStorageConfig.OpenShiftStorageVersion}
 
